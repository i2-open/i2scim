/*
 * Copyright (c) 2021.
 *
 * Confidential and Proprietary
 *
 * This unpublished source code may not be distributed outside
 * “Independent Identity Org”. without express written permission of
 * Phillip Hunt.
 *
 * People at companies that have signed necessary non-disclosure
 * agreements may only distribute to others in the company that are
 * bound by the same confidentiality agreement and distribution is
 * subject to the terms of such agreement.
 */

package com.independentid.scim.events;

import com.fasterxml.jackson.databind.JsonNode;
import com.independentid.scim.backend.BackendException;
import com.independentid.scim.backend.BackendHandler;
import com.independentid.scim.core.ConfigMgr;
import com.independentid.scim.core.FifoCache;
import com.independentid.scim.core.PoolManager;
import com.independentid.scim.core.err.ScimException;
import com.independentid.scim.op.*;
import com.independentid.scim.protocol.RequestCtx;
import com.independentid.scim.resource.ScimResource;
import org.apache.kafka.clients.consumer.ConsumerRecord;
import org.apache.kafka.clients.producer.KafkaProducer;
import org.apache.kafka.clients.producer.ProducerConfig;
import org.apache.kafka.clients.producer.ProducerRecord;
import org.apache.kafka.common.KafkaException;
import org.apache.kafka.common.errors.AuthorizationException;
import org.apache.kafka.common.errors.OutOfOrderSequenceException;
import org.apache.kafka.common.errors.ProducerFencedException;
import org.eclipse.microprofile.config.Config;
import org.eclipse.microprofile.config.inject.ConfigProperty;
import org.slf4j.Logger;
import org.slf4j.LoggerFactory;

import javax.annotation.PostConstruct;
import javax.annotation.PreDestroy;
import javax.annotation.Priority;
import javax.inject.Inject;
import javax.inject.Singleton;
import java.io.*;
import java.nio.charset.StandardCharsets;
import java.util.*;

//@ApplicationScoped
//@Startup
@Singleton
@Priority(10)
public class KafkaRepEventHandler implements IEventHandler {
    private final static Logger logger = LoggerFactory.getLogger(KafkaRepEventHandler.class);

    public static final String KAFKA_PUB_PREFIX = "scim.kafka.rep.pub.";
    public static final String KAFKA_CON_PREFIX = "scim.kafka.rep.sub.";

    public static final String MODE_GLOB_PART   = "global-shard";
    public static final String MODE_GLOB_REP    = "global-replica";
    public static final String MODE_CLUS_PART   = "cluster-shard";
    public static final String MODE_CLUS_REP    = "cluster-replica";
    
    public static final String MODE_TRAN        = "transid";

    public static final String HDR_CLIENT = "cli";
    public static final String HDR_CLUSTER = "clus";
    public static final String HDR_TID = BulkOps.PARAM_TRANID;
    public static final String KAFKA_DIR = "kafka";
    public static final String KAFKA_NODE_CFG_PROP = "-kafkaCfg.prop";
    public static final String PROP_SCIM_KAFKA_REP_SHARDS = "scim.kafka.rep.shards";
    public static final String ID_AUTO_GEN = "<AUTO>";
    public static final String PROP_CLIENT_ID = "client.id";
    public static final String PROP_GROUP_ID = "group.id";

    @ConfigProperty(name= "scim.root.dir")
    String rootDir;

    @ConfigProperty (name = "scim.kafka.rep.enable", defaultValue = "false")
    boolean enabled;

    @ConfigProperty (name="scim.event.enable", defaultValue = "true")
    boolean eventsEnabled;

    @ConfigProperty (name="scim.kafka.rep.shards", defaultValue = "1")
    int partitions;

    @ConfigProperty (name="scim.kafka.rep.partitionerclass", defaultValue = "")
    String partClass;

    @ConfigProperty (name="scim.kafka.rep.cache.error", defaultValue = "100")
    int errSize;

    @ConfigProperty (name="scim.kafka.rep.cache.processed", defaultValue = "100")
    int procSize;

    @ConfigProperty (name="scim.kafka.rep.cache.filtered", defaultValue = "100")
    int filterSize;

    // These arrays are used primarily for timing, recovery, and testing purposes.
    FifoCache<Operation> sendErrorOps, tranConflictOps;
    FifoCache<Operation> acceptedOps;
    FifoCache<ConsumerRecord<String,JsonNode>> ignoredOps;

    static final List<Operation> pendingPubOps = Collections.synchronizedList(new ArrayList<>());

    @ConfigProperty (name = "scim.kafka.rep.bootstrap",defaultValue="localhost:9092")
    String bootstrapServers;

    @ConfigProperty (name = "scim.kafka.rep.pub.topic", defaultValue = "rep")
    String repTopic;

    @ConfigProperty (name= "scim.kafka.rep.client.id", defaultValue = ID_AUTO_GEN)
    String clientId;

    @ConfigProperty (name= "scim.kafka.rep.cluster.id",defaultValue= ID_AUTO_GEN)
    String clusterId;

    Properties clientIdProp = new Properties();

    @ConfigProperty (name= "scim.kafka.rep.mode",defaultValue = MODE_GLOB_REP)
    String repMode;

    @ConfigProperty (name= "scim.kafka.rep.mode",defaultValue = "replicas")
    String clusterMode;

    KafkaProducer<String,IBulkOp> producer = null;


    final Properties prodProps = new Properties();

    @Inject
    Config sysconf;

    @Inject
    ConfigMgr cmgr;

    @Inject
    BackendHandler handler;

    @Inject
    PoolManager pool;

    static boolean isErrorState = false;

    boolean ready = false;

    public KafkaRepEventHandler() {

    }

    @Override
    @PostConstruct
    public void init() {
        sendErrorOps = new FifoCache<>(errSize);
        tranConflictOps = new FifoCache<>(errSize);
        acceptedOps = new FifoCache<>(procSize);
        ignoredOps = new FifoCache<>(filterSize);
        if (notEnabled())
            return;
        logger.info("Kafka replication handler starting on "+bootstrapServers+" as client.id"+clientId+", using topic:"+repTopic+".");

        if (partitions > 1) {
            //Configure to use partitioned cluster. This assumes scim.kafka.rep.shards matches kubernetes Statefulset replica size
            //Note partitioner can be overridden by placing in scim.kafka.rep.pub.partitioner.class.
            prodProps.put(ProducerConfig.PARTITIONER_CLASS_CONFIG,ScimKafkaPartitioner.class.getName());
            prodProps.put(PROP_SCIM_KAFKA_REP_SHARDS,partitions);
        }
        Iterable<String> iter = sysconf.getPropertyNames();

        initId();  // Load previous id or generate new ones

        //Normally sender and receiver should have same client id.
        //If a sub or pub property is set for cliend.id, it will override
        prodProps.put(ProducerConfig.CLIENT_ID_CONFIG,clientId);

        prodProps.put(ProducerConfig.BOOTSTRAP_SERVERS_CONFIG,bootstrapServers);

        for (String name : iter) {
            if (name.startsWith(KAFKA_PUB_PREFIX)) {
                String pprop = name.substring(KAFKA_PUB_PREFIX.length());
                if (!pprop.equals("topic"))
                    prodProps.put(pprop, sysconf.getValue(name,String.class));
            }
        }

        if (logger.isDebugEnabled()) {
            logger.debug("Kafka replication producer properties...");
            for (String key : prodProps.stringPropertyNames())
                logger.debug("\t"+key+":\t"+prodProps.getProperty(key));
        }

        producer = new KafkaProducer<>(prodProps);
        producer.initTransactions();

        // initialize the receiver thread
        //Thread t = new Thread(receiver);
        //t.start();  // Do we need to start an injected thread?

        logger.info("Kafka replication started.");

        // ensure that config,schema managers are initialized.
        Operation.initialize(cmgr);

        ready = true;
    }

    public boolean notEnabled() {
        return !enabled || !eventsEnabled;
    }


    public Properties getProducerProps() {
        return this.prodProps;
    }

    /**
     * Enables testing. Should not be used in production as it may cause loss of replication events as filtering changes.
     * @param strat The replication strategy to enforce (determines how inbound rep events are filtered)
     */
    public void setStrategy(String strat) {
        logger.warn("Server replication processing strategy changed to: "+strat);
        repMode = strat;
    }

    private void initId() {
        /*
         Because a kubernetes cluster may turn over and the server host name and other factors may change, the kafka
         client.id will be stored on disk (the PV) based on a generated identifier (UUID). Thus as a new pod takes
         over an old PV, the new pod *becomes* the node and resumes processing.
         */
        if (ready) return;
        File rootFile = new File(rootDir);
        if (!rootFile.exists())
            logger.error("Root directory for SCIM does not exist(scim.root.dir="+rootFile+").");
        File kafkaDir = new File(rootFile, KAFKA_DIR);
        if (!kafkaDir.exists())
            kafkaDir.mkdir();
        File kafkaState = new File(kafkaDir, KAFKA_NODE_CFG_PROP);

        if (kafkaState.exists()) {
            try {
                FileInputStream fis = new FileInputStream(kafkaState);
                clientIdProp.load(fis);
                fis.close();
            } catch (IOException e) {
                e.printStackTrace();
            }
        } else {

            if (clientId.equals(ID_AUTO_GEN))
                clientId = UUID.randomUUID().toString();
            clientIdProp.put("client.id", clientId);
            switch (repMode) {
                case MODE_CLUS_REP:
                case MODE_GLOB_REP:
                case MODE_TRAN:
                    // Each node gets an equal full copy, therefore each node is its own group
                    clientIdProp.put(PROP_GROUP_ID,clientId);
                    break;
                default:
                    clientIdProp.put(PROP_GROUP_ID,clusterId);
            }
            try {
                FileOutputStream fos = new FileOutputStream(kafkaState);
                clientIdProp.store(fos,"i2Scim Replication Kafka client data");
                fos.close();
            } catch (IOException e) {
                e.printStackTrace();
            }
        }
        clientId = clientIdProp.getProperty(PROP_CLIENT_ID);
        clusterId = clientIdProp.getProperty(PROP_GROUP_ID);

        logger.info("Replication client properties:\n"+clientIdProp.toString());

        ready = true;
    }

    public Properties getClientIdProps() {
        initId();
        return clientIdProp;

    }

    public String getStrategy() { return repMode; }

    //@Incoming("rep-in")
    //@Acknowledgment(Acknowledgment.Strategy.PRE_PROCESSING)
    @Override
    public void consume(JsonNode node) {

        if (node == null) {
            logger.warn("Ignoring invalid replication message.");
            return;
        }
        Operation op;
        try {
            op = BulkOps.parseOperation(node, null, 0, true);
            RequestCtx ctx = op.getRequestCtx();
            if (ctx != null) {
                String tranId = ctx.getTranId();
                try {
                    ScimResource tres = handler.getTransactionRecord(tranId);
                    if (tres != null) {
                        tranConflictOps.add(op);
                        logger.debug("Received duplicate transaction ["+tranId+"] *IGNORED*.");
                        return;
                    }
                } catch (BackendException e) {
                    logger.warn("Unexpected error validating transaction id ["+tranId+"]: "+e.getMessage(),e);
                    return;
                }

            }            op.getTransactionResource();
        } catch (ScimException e) {
            logger.warn("Unexpected error parsing transaction: "+e.getMessage(),e);
            return;
        }

        if (logger.isDebugEnabled())
            logger.debug("\tRecieved JSON replica event\n" + op);
        acceptedOps.add(op);
        pool.addJob(op);
        // logevent will be triggereed within the operation itself depending on completion


    }

    public FifoCache<ConsumerRecord<String,JsonNode>> getIgnoredOps () {return ignoredOps;}

    public FifoCache<Operation> getSendErrorOps() { return sendErrorOps; }

    public int getSendErrorCnt() { return sendErrorOps.size(); }

    private synchronized void produce(final Operation op) {
        RequestCtx ctx = op.getRequestCtx();
        if (ctx != null && ctx.isReplicaOp()) {
            if (logger.isDebugEnabled())
                logger.debug("Ignoring internal event: "+op);
            return; // This is a replication op and should not be re-replicated!
        }
        if (logger.isDebugEnabled())
<<<<<<< HEAD
            logger.debug("Processing event: "+op.toString());

=======
            logger.debug("Processing event: "+op);
>>>>>>> d3c810aa
        final ProducerRecord<String, IBulkOp> producerRecord = new ProducerRecord<>(repTopic, op.getResourceId(), ((IBulkOp) op));
        // The following headers are used by the receiver to filter out duplicates and in cluster events depending on
        // replication strategy
        if (clientId != null && !clientId.isBlank())
            producerRecord.headers().add(HDR_CLIENT,clientId.getBytes(StandardCharsets.UTF_8));
        if (clusterId != null && !clusterId.isBlank())
            producerRecord.headers().add(HDR_CLUSTER, clusterId.getBytes(StandardCharsets.UTF_8));

        if (ctx != null) {
            String tranId = ctx.getTranId();
            if (tranId != null)
                producerRecord.headers().add(HDR_TID,tranId.getBytes(StandardCharsets.UTF_8));
        }
        try {
            producer.beginTransaction();
            producer.send(producerRecord);
            producer.commitTransaction();
        } catch (ProducerFencedException | OutOfOrderSequenceException | AuthorizationException e) {
            producer.close();
            logger.error("Kafka Producer fatal error: " + e.getMessage(), e);
            isErrorState = true;
            sendErrorOps.add(op);
        } catch (KafkaException e) {
            logger.warn("Error sending Op: "+op+", error: "+e.getMessage());
            producer.abortTransaction();
            sendErrorOps.add(op);
        }

    }

    /**
     * This method takes an operation and produces a stream.
     * @param op The {@link Operation} to be published
     */
    @Override
    public void publish(Operation op) {
        // Ignore search and get requests
        if (op instanceof GetOp
            || op instanceof SearchOp)
            return;
        pendingPubOps.add(op);
        processBuffer();

    }

    private synchronized void processBuffer() {
        while(pendingPubOps.size()>0 && isProducing())
            produce(pendingPubOps.remove(0));
    }

    @Override
    public boolean isProducing() {
        return !isErrorState;
    }

    @Override
    @PreDestroy
    public void shutdown() {
        //repEmitter.complete();
        if (notEnabled())
            return;

        processBuffer(); //Ensure all trans sent!

        producer.close();

    }

    /*
     Following methods generally used to error detection and testing...
     */

    public int getTranConflictCnt() { return tranConflictOps.size(); }

    public boolean hasNoTranConflictOps() { return tranConflictOps.isEmpty(); }

    public int getAcceptedOpsCnt() { return acceptedOps.size(); }

    public boolean hasNoReceivedOps() { return acceptedOps.isEmpty(); }

    public boolean hasNoReceivedEvents() { return acceptedOps.isEmpty(); }

    public boolean hasNoIgnoredOps() { return ignoredOps.isEmpty(); }

    public int getIgnoredOpsCnt() { return ignoredOps.size(); }


    public void resetCounts() {
        acceptedOps.clear();
        ignoredOps.clear();
        sendErrorOps.clear();
        tranConflictOps.clear();
    }
}<|MERGE_RESOLUTION|>--- conflicted
+++ resolved
@@ -61,7 +61,7 @@
     public static final String MODE_GLOB_REP    = "global-replica";
     public static final String MODE_CLUS_PART   = "cluster-shard";
     public static final String MODE_CLUS_REP    = "cluster-replica";
-    
+
     public static final String MODE_TRAN        = "transid";
 
     public static final String HDR_CLIENT = "cli";
@@ -86,7 +86,7 @@
     @ConfigProperty (name="scim.kafka.rep.shards", defaultValue = "1")
     int partitions;
 
-    @ConfigProperty (name="scim.kafka.rep.partitionerclass", defaultValue = "")
+    @ConfigProperty (name="scim.kafka.rep.partitionerclass", defaultValue = "com.independentid.scim.events.ScimKafkaPartitioner")
     String partClass;
 
     @ConfigProperty (name="scim.kafka.rep.cache.error", defaultValue = "100")
@@ -164,8 +164,9 @@
         if (partitions > 1) {
             //Configure to use partitioned cluster. This assumes scim.kafka.rep.shards matches kubernetes Statefulset replica size
             //Note partitioner can be overridden by placing in scim.kafka.rep.pub.partitioner.class.
-            prodProps.put(ProducerConfig.PARTITIONER_CLASS_CONFIG,ScimKafkaPartitioner.class.getName());
-            prodProps.put(PROP_SCIM_KAFKA_REP_SHARDS,partitions);
+            prodProps.put(ProducerConfig.PARTITIONER_CLASS_CONFIG,partClass);
+            //prodProps.put(PROP_SCIM_KAFKA_REP_SHARDS,partitions);
+
         }
         Iterable<String> iter = sysconf.getPropertyNames();
 
@@ -342,12 +343,7 @@
             return; // This is a replication op and should not be re-replicated!
         }
         if (logger.isDebugEnabled())
-<<<<<<< HEAD
-            logger.debug("Processing event: "+op.toString());
-
-=======
             logger.debug("Processing event: "+op);
->>>>>>> d3c810aa
         final ProducerRecord<String, IBulkOp> producerRecord = new ProducerRecord<>(repTopic, op.getResourceId(), ((IBulkOp) op));
         // The following headers are used by the receiver to filter out duplicates and in cluster events depending on
         // replication strategy
